import { test } from "ava"
import { types, getSnapshot, unprotect } from "../src"
<<<<<<< HEAD
=======

>>>>>>> 80d98e41
const createTestFactories = () => {
    const Box = types.model({
        width: 0,
        height: 0
    })
    const Square = types.model({
        width: 0,
        height: 0
    })
    const Cube = types.model({
        width: 0,
        height: 0,
        depth: 0
    })
    return { Box, Square, Cube }
}

test("it should recognize a valid snapshot", t => {
    const { Box } = createTestFactories()
    t.deepEqual(Box.is({ width: 1, height: 2 }), true)
    t.deepEqual(Box.is({ width: 1, height: 2, depth: 3 }), true)
})

test("it should recognize an invalid snapshot", t => {
    const { Box } = createTestFactories()
<<<<<<< HEAD
=======

>>>>>>> 80d98e41
    t.deepEqual(Box.is({ width: "1", height: "2" }), false)
})

test("it should check valid nodes as well", t => {
    const { Box } = createTestFactories()
    const doc = Box.create()
    t.deepEqual(Box.is(doc), true)
})

test("it should check invalid nodes as well", t => {
    const { Box } = createTestFactories()
    const doc = Box.create()
    t.deepEqual(
        types
            .model({
                anotherAttr: types.number
            })
            .is(doc),
        false
    )
})

test("it should do typescript type inference correctly", t => {
<<<<<<< HEAD
    const A = types
        .model({
=======
    const A = types.model(
        {
>>>>>>> 80d98e41
            x: types.number,
            y: types.maybe(types.string)
        })
        .views(self => ({
            get z(): string {
                return "hi"
<<<<<<< HEAD
            }
        }))
        .actions(self => {
            function method() {
                const x: string = self.z + self.x + self.y
                anotherMethod(x)
            }
            function anotherMethod(x: string) {}
            return {
                method,
                anotherMethod
            }
        })
=======
            },
            set z(v: string) {}
        },
        {
            method() {
                const x: string = this.z + this.x + this.y
                this.anotherMethod(x)
            },
            anotherMethod(x: string) {}
        }
    )

>>>>>>> 80d98e41
    // factory is invokable
    const a = A.create({ x: 2, y: "7" })
    unprotect(a)
    // property can be used as proper type
    const z: number = a.x
    // property can be assigned to crrectly
    a.x = 7
    // wrong type cannot be assigned
    // MANUAL TEST: not ok: a.x = "stuff"
    // sub factories work
    const B = types.model({
        sub: types.maybe(A)
    })
    const b = B.create()
    unprotect(b)
    // sub fields can be reassigned
    b.sub = A.create({
        // MANUAL TEST not ok: z: 4
        x: 3
    })
    // sub fields have proper type
    b.sub.x = 4
    const d: string = b.sub.y!
    a.y = null
    const zz: string = a.z
<<<<<<< HEAD
    // Manual test not assignable:
    // a.z = "test"
=======
    a.z = "test"

>>>>>>> 80d98e41
    b.sub.method()
    t.is(true, true) // supress no asserts warning
})

test("#66 - it should accept superfluous fields", t => {
    const Item = types.model({
        id: types.number,
        name: types.string
    })
    t.is(Item.is({}), false)
    t.is(Item.is({ id: 3 }), false)
    t.is(Item.is({ id: 3, name: "" }), true)
    t.is(Item.is({ id: 3, name: "", description: "" }), true)
<<<<<<< HEAD
=======

>>>>>>> 80d98e41
    const a = Item.create({ id: 3, name: "", description: "bla" } as any)
    t.is((a as any).description, undefined)
})

test("#66 - it should not require defaulted fields", t => {
    const Item = types.model({
        id: types.number,
        name: types.optional(types.string, "boo")
    })
    t.is(Item.is({}), false)
    t.is(Item.is({ id: 3 }), true)
    t.is(Item.is({ id: 3, name: "" }), true)
    t.is(Item.is({ id: 3, name: "", description: "" }), true)
<<<<<<< HEAD
=======

>>>>>>> 80d98e41
    const a = Item.create({ id: 3, description: "bla" } as any)
    t.is((a as any).description, undefined)
    t.is(a.name, "boo")
})

test("#66 - it should be possible to omit defaulted fields", t => {
    const Item = types.model({
        id: types.number,
        name: "boo"
    })
    t.is(Item.is({}), false)
    t.is(Item.is({ id: 3 }), true)
    t.is(Item.is({ id: 3, name: "" }), true)
    t.is(Item.is({ id: 3, name: "", description: "" }), true)
<<<<<<< HEAD
=======

>>>>>>> 80d98e41
    const a = Item.create({ id: 3, description: "bla" } as any)
    t.is((a as any).description, undefined)
    t.is(a.name, "boo")
})

test("#66 - it should pick the correct type of defaulted fields", t => {
    const Item = types.model({
        id: types.number,
        name: "boo"
    })
    const a = Item.create({ id: 3 })
    unprotect(a)
<<<<<<< HEAD
    t.is(a.name, "boo")
    t.throws(
        () => (a.name = 3 as any),
        `[mobx-state-tree] Error while converting \`3\` to \`string\`:\nvalue \`3\` is not assignable to type: \`string\`.`
=======

    t.is(a.name, "boo")
    t.throws(
        () => (a.name = 3 as any),
        err =>
            err.message.includes("[mobx-state-tree]") &&
            err.message.includes("3") &&
            err.message.includes("string") &&
            err.message.includes("not assignable")
>>>>>>> 80d98e41
    )
})

test("cannot create factories with null values", t => {
<<<<<<< HEAD
    t.throws(() =>
        types.model({
            x: null
        })
=======
    t.throws(
        () => types.model({ x: null }),
        /The default value of an attribute cannot be null or undefined as the type cannot be inferred. Did you mean `types.maybe\(someType\)`?/
>>>>>>> 80d98e41
    )
})

test("can create factories with maybe primitives", t => {
    const F = types.model({
        x: types.maybe(types.string)
    })
    t.is(F.is(undefined as any), false)
    t.is(F.is({}), true)
    t.is(F.is({ x: null }), true)
    t.is(F.is({ x: "test" }), true)
    t.is(F.is({ x: 3 }), false)
    t.is(F.create().x, null)
    t.is(F.create({ x: undefined }).x, null)
    t.is(F.create({ x: "" }).x, "")
    t.is(F.create({ x: "3" }).x, "3")
})

test("it is possible to refer to a type", t => {
<<<<<<< HEAD
    const Todo = types
        .model({
=======
    const Todo = types.model(
        {
>>>>>>> 80d98e41
            title: types.string
        })
        .actions(self => {
            function setTitle(v: string) {}
            return {
                setTitle
            }
        })
    function x(): typeof Todo.Type {
        return Todo.create({ title: "test" }) as any // as any to make sure the type is not inferred accidentally
    }
    const z = x()
    unprotect(z)
<<<<<<< HEAD
=======

>>>>>>> 80d98e41
    z.setTitle("bla")
    z.title = "bla"
    // z.title = 3 // Test manual: should give compile error
    t.is(true, true) // supress no asserts warning
})

test(".Type should not be callable", t => {
<<<<<<< HEAD
    const Todo = types
        .model({
=======
    const Todo = types.model(
        {
>>>>>>> 80d98e41
            title: types.string
        })
        .actions(self => {
            function setTitle(v: string) {}
            return {
                setTitle
            }
        })
    t.throws(() => Todo.Type)
})

test(".SnapshotType should not be callable", t => {
<<<<<<< HEAD
    const Todo = types
        .model({
=======
    const Todo = types.model(
        {
>>>>>>> 80d98e41
            title: types.string
        })
        .actions(self => {
            function setTitle(v: string) {}
            return {
                setTitle
            }
        })
    t.throws(() => Todo.SnapshotType)
})

test("types instances with compatible snapshots should not be interchangeable", t => {
<<<<<<< HEAD
    const A = types.model("A", {}).actions(self => {
        function doA() {}
        return {
            doA
        }
    })
    const B = types.model("B", {}).actions(self => {
        function doB() {}
        return {
            doB
        }
    })
=======
    const A = types.model(
        "A",
        {},
        {
            doA() {}
        }
    )
    const B = types.model(
        "B",
        {},
        {
            doB() {}
        }
    )
>>>>>>> 80d98e41
    const C = types.model("C", {
        x: types.maybe(A)
    })
    t.is(A.is({}), true)
    t.is(A.is(B.create()), false) // if thies yielded true, then `B.create().doA()` should work!
    t.is(A.is(getSnapshot(B.create())), true)
    const c = C.create()
    unprotect(c)
    t.notThrows(() => {
        c.x = null
    })
    t.notThrows(() => {
        c.x = {} as any
    })
    t.notThrows(() => {
        c.x = A.create()
    })
    t.throws(() => {
        c.x = B.create() as any
    })
})

test("it handles complex types correctly", t => {
<<<<<<< HEAD
    const Todo = types
        .model({
=======
    const Todo = types.model(
        {
>>>>>>> 80d98e41
            title: types.string
        })
        .actions(self => {
            function setTitle(v: string) {}
            return {
                setTitle
            }
        })
    const Store = types
        .model({
            todos: types.map(Todo)
        })
        .views(self => {
            function getActualAmount() {
                return self.todos.size
            }
            return {
                get amount() {
                    return getActualAmount()
                },
                getAmount(): number {
                    return self.todos.size + getActualAmount()
                }
            }
        })
        .actions(self => {
            function setAmount() {
                const x: number = self.todos.size + self.amount + self.getAmount()
            }
            return {
                setAmount
            }
        })
    t.is(true, true) // supress no asserts warning
})

test("it should provide detailed reasons why the value is not appicable", t => {
<<<<<<< HEAD
    const Todo = types
        .model({
            title: types.string
        })
        .actions(self => {
            function setTitle(v: string) {}
            return {
                setTitle
            }
        })
    const Store = types
        .model({
            todos: types.map(Todo)
        })
        .views(self => ({
=======
    const Todo = types.model(
        {
            title: types.string
        },
        {
            setTitle(v: string) {}
        }
    )

    const Store = types.model(
        "StoreTest",
        {
            todos: types.map(Todo),
>>>>>>> 80d98e41
            get amount() {
                return self.todos.size
            },
            getAmount(): number {
                return self.todos.size + self.todos.size
            }
        }))
        .actions(self => {
            function setAmount() {
                const x: number = self.todos.size + self.amount + self.getAmount()
            }
            return {
                setAmount
            }
        })
    t.throws(
        () =>
<<<<<<< HEAD
            Store.create(
                {
                    todos: { "1": { title: true, setTitle: "hello" } },
                    amount: 1,
                    getAmount: "hello"
                } as any
            ),
        `[mobx-state-tree] Error while converting \`{"todos":{"1":{"title":true,"setTitle":"hello"}},"amount":1,"getAmount":"hello"}\` to \`AnonymousModel\`:
at path "/todos/1/title" value \`true\` is not assignable to type: \`string\`.`

        // MWE: TODO: Ideally (like in MST =< 0.9):
        // at path "/todos/1/setTitle" value \`"hello"\` is not assignable  (Action properties should not be provided in the snapshot).
        // at path "/amount" value \`1\` is not assignable  (Computed properties should not be provided in the snapshot).
        // at path "/getAmount" value \`"hello"\` is not assignable  (View properties should not be provided in the snapshot).`
=======
            Store.create({
                todos: {
                    "1": {
                        title: true,
                        setTitle: "hello"
                    }
                },
                amount: 1,
                getAmount: "hello"
            }),
        err =>
            err.message.includes("[mobx-state-tree]") &&
            err.message.includes("StoreTest") &&
            err.message.includes("/todos/1/title") &&
            err.message.includes("/todos/1/setTitle") &&
            err.message.includes("/amount") &&
            err.message.includes("/getAmount") &&
            err.message.toLowerCase().includes("action properties") &&
            err.message.toLowerCase().includes("computed properties") &&
            err.message.toLowerCase().includes("view properties")
>>>>>>> 80d98e41
    )
})

test("it should type compose correctly", t => {
<<<<<<< HEAD
    const Car = types
        .model({
=======
    const Car = types.model(
        {
>>>>>>> 80d98e41
            wheels: 3
        })
        .actions(self => {
            var connection = (null as any) as Promise<any>
            function drive() {}
            function afterCreate() {
                connection = Promise.resolve(true)
            }
<<<<<<< HEAD
            return {
                drive,
                afterCreate
            }
        })
    const Logger = types
        .model({
            logNode: "test"
        })
        .actions(self => {
            function log(msg: string) {}
            return {
                log
            }
        })
    const LoggableCar = types.compose(Car, Logger)
    const x = LoggableCar.create({ wheels: 3, logNode: "test" /* compile error: x: 7  */ })
    //x.test() // compile error
    x.drive()
    x.log("z")
    //x.connection.then(() => {}) // compile error
=======
        }
    )

    const Logger = types.model(
        {
            logNode: "test"
        },
        {
            log(msg: string) {}
        }
    )

    const LoggableCar = types.compose(Car, Logger)
    const x = LoggableCar.create({ wheels: 3, logNode: "test" /* compile error: x: 7  */ })

    //x.test() // compile error
    x.drive()
    x.log("z")
    x.connection.then(() => {})

>>>>>>> 80d98e41
    t.pass()
})

test("it should extend types correctly", t => {
<<<<<<< HEAD
    const Car = types
        .model({
            wheels: 3
        })
        .actions(self => {
            function drive() {}
            return {
                drive
            }
        })
    const Logger = types
        .model("Logger")
        .props({
            logNode: "test"
        })
        .actions(self => {
            let connection: Promise<any>
            return {
                log(msg: string) {},
                afterCreate() {
                    connection = Promise.resolve(true)
                }
            }
        })
    const LoggableCar = types.compose("LoggableCar", Car, Logger)
    const x = LoggableCar.create({ wheels: 3, logNode: "test" /* compile error: x: 7  */ })
    // x.test() // compile error
    x.drive()
    x.log("z")
=======
    const Car = types.model(
        {
            wheels: 3
        },
        {
            drive() {}
        }
    )

    const LoggableCar = types.compose(
        "LoggableCar",
        Car,
        {
            logNode: "test"
        },
        { connection: (null as any) as Promise<any> },
        {
            log(msg: string) {},
            afterCreate() {
                this.connection = Promise.resolve(true)
            }
        }
    )
    const x = LoggableCar.create({ wheels: 3, logNode: "test" /* compile error: x: 7  */ })

    // x.test() // compile error
    x.drive()
    x.log("z")
    x.connection.then(() => {})

>>>>>>> 80d98e41
    t.pass()
})<|MERGE_RESOLUTION|>--- conflicted
+++ resolved
@@ -1,9 +1,5 @@
 import { test } from "ava"
 import { types, getSnapshot, unprotect } from "../src"
-<<<<<<< HEAD
-=======
-
->>>>>>> 80d98e41
 const createTestFactories = () => {
     const Box = types.model({
         width: 0,
@@ -29,10 +25,6 @@
 
 test("it should recognize an invalid snapshot", t => {
     const { Box } = createTestFactories()
-<<<<<<< HEAD
-=======
-
->>>>>>> 80d98e41
     t.deepEqual(Box.is({ width: "1", height: "2" }), false)
 })
 
@@ -56,20 +48,14 @@
 })
 
 test("it should do typescript type inference correctly", t => {
-<<<<<<< HEAD
     const A = types
         .model({
-=======
-    const A = types.model(
-        {
->>>>>>> 80d98e41
             x: types.number,
             y: types.maybe(types.string)
         })
         .views(self => ({
             get z(): string {
                 return "hi"
-<<<<<<< HEAD
             }
         }))
         .actions(self => {
@@ -83,20 +69,6 @@
                 anotherMethod
             }
         })
-=======
-            },
-            set z(v: string) {}
-        },
-        {
-            method() {
-                const x: string = this.z + this.x + this.y
-                this.anotherMethod(x)
-            },
-            anotherMethod(x: string) {}
-        }
-    )
-
->>>>>>> 80d98e41
     // factory is invokable
     const a = A.create({ x: 2, y: "7" })
     unprotect(a)
@@ -122,13 +94,8 @@
     const d: string = b.sub.y!
     a.y = null
     const zz: string = a.z
-<<<<<<< HEAD
     // Manual test not assignable:
     // a.z = "test"
-=======
-    a.z = "test"
-
->>>>>>> 80d98e41
     b.sub.method()
     t.is(true, true) // supress no asserts warning
 })
@@ -142,10 +109,6 @@
     t.is(Item.is({ id: 3 }), false)
     t.is(Item.is({ id: 3, name: "" }), true)
     t.is(Item.is({ id: 3, name: "", description: "" }), true)
-<<<<<<< HEAD
-=======
-
->>>>>>> 80d98e41
     const a = Item.create({ id: 3, name: "", description: "bla" } as any)
     t.is((a as any).description, undefined)
 })
@@ -159,10 +122,6 @@
     t.is(Item.is({ id: 3 }), true)
     t.is(Item.is({ id: 3, name: "" }), true)
     t.is(Item.is({ id: 3, name: "", description: "" }), true)
-<<<<<<< HEAD
-=======
-
->>>>>>> 80d98e41
     const a = Item.create({ id: 3, description: "bla" } as any)
     t.is((a as any).description, undefined)
     t.is(a.name, "boo")
@@ -177,10 +136,6 @@
     t.is(Item.is({ id: 3 }), true)
     t.is(Item.is({ id: 3, name: "" }), true)
     t.is(Item.is({ id: 3, name: "", description: "" }), true)
-<<<<<<< HEAD
-=======
-
->>>>>>> 80d98e41
     const a = Item.create({ id: 3, description: "bla" } as any)
     t.is((a as any).description, undefined)
     t.is(a.name, "boo")
@@ -193,36 +148,18 @@
     })
     const a = Item.create({ id: 3 })
     unprotect(a)
-<<<<<<< HEAD
     t.is(a.name, "boo")
     t.throws(
         () => (a.name = 3 as any),
-        `[mobx-state-tree] Error while converting \`3\` to \`string\`:\nvalue \`3\` is not assignable to type: \`string\`.`
-=======
-
-    t.is(a.name, "boo")
-    t.throws(
-        () => (a.name = 3 as any),
-        err =>
-            err.message.includes("[mobx-state-tree]") &&
-            err.message.includes("3") &&
-            err.message.includes("string") &&
-            err.message.includes("not assignable")
->>>>>>> 80d98e41
+        `[mobx-state-tree] Error while converting \`3\` to \`string\`:\nvalue \`3\` is not assignable to type: \`string\` (Value is not a string).`
     )
 })
 
 test("cannot create factories with null values", t => {
-<<<<<<< HEAD
     t.throws(() =>
         types.model({
             x: null
         })
-=======
-    t.throws(
-        () => types.model({ x: null }),
-        /The default value of an attribute cannot be null or undefined as the type cannot be inferred. Did you mean `types.maybe\(someType\)`?/
->>>>>>> 80d98e41
     )
 })
 
@@ -242,13 +179,8 @@
 })
 
 test("it is possible to refer to a type", t => {
-<<<<<<< HEAD
     const Todo = types
         .model({
-=======
-    const Todo = types.model(
-        {
->>>>>>> 80d98e41
             title: types.string
         })
         .actions(self => {
@@ -262,10 +194,6 @@
     }
     const z = x()
     unprotect(z)
-<<<<<<< HEAD
-=======
-
->>>>>>> 80d98e41
     z.setTitle("bla")
     z.title = "bla"
     // z.title = 3 // Test manual: should give compile error
@@ -273,13 +201,8 @@
 })
 
 test(".Type should not be callable", t => {
-<<<<<<< HEAD
     const Todo = types
         .model({
-=======
-    const Todo = types.model(
-        {
->>>>>>> 80d98e41
             title: types.string
         })
         .actions(self => {
@@ -292,13 +215,8 @@
 })
 
 test(".SnapshotType should not be callable", t => {
-<<<<<<< HEAD
     const Todo = types
         .model({
-=======
-    const Todo = types.model(
-        {
->>>>>>> 80d98e41
             title: types.string
         })
         .actions(self => {
@@ -311,7 +229,6 @@
 })
 
 test("types instances with compatible snapshots should not be interchangeable", t => {
-<<<<<<< HEAD
     const A = types.model("A", {}).actions(self => {
         function doA() {}
         return {
@@ -324,22 +241,6 @@
             doB
         }
     })
-=======
-    const A = types.model(
-        "A",
-        {},
-        {
-            doA() {}
-        }
-    )
-    const B = types.model(
-        "B",
-        {},
-        {
-            doB() {}
-        }
-    )
->>>>>>> 80d98e41
     const C = types.model("C", {
         x: types.maybe(A)
     })
@@ -363,13 +264,8 @@
 })
 
 test("it handles complex types correctly", t => {
-<<<<<<< HEAD
     const Todo = types
         .model({
-=======
-    const Todo = types.model(
-        {
->>>>>>> 80d98e41
             title: types.string
         })
         .actions(self => {
@@ -407,7 +303,6 @@
 })
 
 test("it should provide detailed reasons why the value is not appicable", t => {
-<<<<<<< HEAD
     const Todo = types
         .model({
             title: types.string
@@ -423,21 +318,6 @@
             todos: types.map(Todo)
         })
         .views(self => ({
-=======
-    const Todo = types.model(
-        {
-            title: types.string
-        },
-        {
-            setTitle(v: string) {}
-        }
-    )
-
-    const Store = types.model(
-        "StoreTest",
-        {
-            todos: types.map(Todo),
->>>>>>> 80d98e41
             get amount() {
                 return self.todos.size
             },
@@ -455,7 +335,6 @@
         })
     t.throws(
         () =>
-<<<<<<< HEAD
             Store.create(
                 {
                     todos: { "1": { title: true, setTitle: "hello" } },
@@ -464,45 +343,18 @@
                 } as any
             ),
         `[mobx-state-tree] Error while converting \`{"todos":{"1":{"title":true,"setTitle":"hello"}},"amount":1,"getAmount":"hello"}\` to \`AnonymousModel\`:
-at path "/todos/1/title" value \`true\` is not assignable to type: \`string\`.`
+at path "/todos/1/title" value \`true\` is not assignable to type: \`string\` (Value is not a string).`
 
         // MWE: TODO: Ideally (like in MST =< 0.9):
         // at path "/todos/1/setTitle" value \`"hello"\` is not assignable  (Action properties should not be provided in the snapshot).
         // at path "/amount" value \`1\` is not assignable  (Computed properties should not be provided in the snapshot).
         // at path "/getAmount" value \`"hello"\` is not assignable  (View properties should not be provided in the snapshot).`
-=======
-            Store.create({
-                todos: {
-                    "1": {
-                        title: true,
-                        setTitle: "hello"
-                    }
-                },
-                amount: 1,
-                getAmount: "hello"
-            }),
-        err =>
-            err.message.includes("[mobx-state-tree]") &&
-            err.message.includes("StoreTest") &&
-            err.message.includes("/todos/1/title") &&
-            err.message.includes("/todos/1/setTitle") &&
-            err.message.includes("/amount") &&
-            err.message.includes("/getAmount") &&
-            err.message.toLowerCase().includes("action properties") &&
-            err.message.toLowerCase().includes("computed properties") &&
-            err.message.toLowerCase().includes("view properties")
->>>>>>> 80d98e41
     )
 })
 
 test("it should type compose correctly", t => {
-<<<<<<< HEAD
     const Car = types
         .model({
-=======
-    const Car = types.model(
-        {
->>>>>>> 80d98e41
             wheels: 3
         })
         .actions(self => {
@@ -511,7 +363,6 @@
             function afterCreate() {
                 connection = Promise.resolve(true)
             }
-<<<<<<< HEAD
             return {
                 drive,
                 afterCreate
@@ -533,33 +384,10 @@
     x.drive()
     x.log("z")
     //x.connection.then(() => {}) // compile error
-=======
-        }
-    )
-
-    const Logger = types.model(
-        {
-            logNode: "test"
-        },
-        {
-            log(msg: string) {}
-        }
-    )
-
-    const LoggableCar = types.compose(Car, Logger)
-    const x = LoggableCar.create({ wheels: 3, logNode: "test" /* compile error: x: 7  */ })
-
-    //x.test() // compile error
-    x.drive()
-    x.log("z")
-    x.connection.then(() => {})
-
->>>>>>> 80d98e41
     t.pass()
 })
 
 test("it should extend types correctly", t => {
-<<<<<<< HEAD
     const Car = types
         .model({
             wheels: 3
@@ -589,37 +417,5 @@
     // x.test() // compile error
     x.drive()
     x.log("z")
-=======
-    const Car = types.model(
-        {
-            wheels: 3
-        },
-        {
-            drive() {}
-        }
-    )
-
-    const LoggableCar = types.compose(
-        "LoggableCar",
-        Car,
-        {
-            logNode: "test"
-        },
-        { connection: (null as any) as Promise<any> },
-        {
-            log(msg: string) {},
-            afterCreate() {
-                this.connection = Promise.resolve(true)
-            }
-        }
-    )
-    const x = LoggableCar.create({ wheels: 3, logNode: "test" /* compile error: x: 7  */ })
-
-    // x.test() // compile error
-    x.drive()
-    x.log("z")
-    x.connection.then(() => {})
-
->>>>>>> 80d98e41
     t.pass()
 })