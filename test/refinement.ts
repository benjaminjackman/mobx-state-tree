import { getSnapshot, types } from "../src"
import { test } from "ava"

test("it should allow if type and predicate is correct", t => {
    const Factory = types.model({
        number: types.refinement(
            "positive number",
            types.optional(types.number, 0),
            s => typeof s === "number" && s >= 0
        )
    })
    const doc = Factory.create({ number: 42 })
    t.deepEqual<any>(getSnapshot(doc), { number: 42 })
})

test("it should throw if a correct type with failing predicate is given", t => {
    const Factory = types.model("FactoryTest", {
        number: types.refinement(
            "positive number",
            types.optional(types.number, 0),
            s => typeof s === "number" && s >= 0
        )
    })
<<<<<<< HEAD
    t.throws(() => {
        Factory.create({ number: "givenStringInstead" })
    }, `[mobx-state-tree] Error while converting \`{\"number\":\"givenStringInstead\"}\` to \`AnonymousModel\`:\nat path \"/number\" value \`\"givenStringInstead\"\` is not assignable to type: \`positive number\`.`)
    t.throws(() => {
        Factory.create({ number: -4 })
    }, `[mobx-state-tree] Error while converting \`{\"number\":-4}\` to \`AnonymousModel\`:\nat path \"/number\" value \`-4\` is not assignable to type: \`positive number\`.`)
=======

    t.throws(() => {
        Factory.create({ number: "givenStringInstead" })
    }, err => err.message.includes("[mobx-state-tree]") && err.message.includes('"givenStringInstead"') && err.message.includes("FactoryTest") && err.message.includes("/number") && err.message.includes("positive number"))

    t.throws(() => {
        Factory.create({ number: -4 })
    }, err => err.message.includes("[mobx-state-tree]") && err.message.includes("-4") && err.message.includes("FactoryTest") && err.message.includes("/number") && err.message.includes("positive number"))
>>>>>>> 80d98e41
})<|MERGE_RESOLUTION|>--- conflicted
+++ resolved
@@ -14,28 +14,17 @@
 })
 
 test("it should throw if a correct type with failing predicate is given", t => {
-    const Factory = types.model("FactoryTest", {
+    const Factory = types.model({
         number: types.refinement(
             "positive number",
             types.optional(types.number, 0),
             s => typeof s === "number" && s >= 0
         )
     })
-<<<<<<< HEAD
     t.throws(() => {
         Factory.create({ number: "givenStringInstead" })
-    }, `[mobx-state-tree] Error while converting \`{\"number\":\"givenStringInstead\"}\` to \`AnonymousModel\`:\nat path \"/number\" value \`\"givenStringInstead\"\` is not assignable to type: \`positive number\`.`)
+    }, `[mobx-state-tree] Error while converting \`{\"number\":\"givenStringInstead\"}\` to \`AnonymousModel\`:\nat path \"/number\" value \`\"givenStringInstead\"\` is not assignable to type: \`positive number\` (Value is not a number).`)
     t.throws(() => {
         Factory.create({ number: -4 })
-    }, `[mobx-state-tree] Error while converting \`{\"number\":-4}\` to \`AnonymousModel\`:\nat path \"/number\" value \`-4\` is not assignable to type: \`positive number\`.`)
-=======
-
-    t.throws(() => {
-        Factory.create({ number: "givenStringInstead" })
-    }, err => err.message.includes("[mobx-state-tree]") && err.message.includes('"givenStringInstead"') && err.message.includes("FactoryTest") && err.message.includes("/number") && err.message.includes("positive number"))
-
-    t.throws(() => {
-        Factory.create({ number: -4 })
-    }, err => err.message.includes("[mobx-state-tree]") && err.message.includes("-4") && err.message.includes("FactoryTest") && err.message.includes("/number") && err.message.includes("positive number"))
->>>>>>> 80d98e41
+    }, `[mobx-state-tree] Error while converting \`{\"number\":-4}\` to \`AnonymousModel\`:\nat path \"/number\" value \`-4\` is not assignable to type: \`positive number\` (Value does not respect the refinement predicate).`)
 })