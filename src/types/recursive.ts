--- conflicted
+++ resolved
@@ -11,13 +11,8 @@
         this.type = def(this.factory)
     }
 
-<<<<<<< HEAD
-    create(snapshot) {
+    create(snapshot: any) {
         return this.type(snapshot)
-=======
-    create(snapshot: any, environment?: any) {
-        return this.type(snapshot, environment)
->>>>>>> be42cdbe
     }
 
     is(thing: any): boolean {
