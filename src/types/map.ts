--- conflicted
+++ resolved
@@ -26,24 +26,20 @@
         return observable.shallowMap()
     }
 
-<<<<<<< HEAD
     finalizeNewInstance(instance: ObservableMap<any>) {
         intercept(instance, this.willChange as any)
         observe(instance, this.didChange)
-=======
-    finalizeNewInstance(instance: any) {
->>>>>>> be42cdbe
     }
 
-    getChildNodes(_node: Node, target: any): [string, Node][] {
+    getChildNodes(_node: Node, target: ObservableMap<any>): [string, Node][] {
         const res: [string, Node][] = []
-        target.forEach((value: any, key: any) => {
+        target.forEach((value, key) => {
             maybeNode(value, node => { res.push([key, node])})
         })
         return res
     }
 
-    getChildNode(node: Node, target: any, key: any): Node | null {
+    getChildNode(node: Node, target: ObservableMap<any>, key: string): Node | null {
         if (target.has(key))
             return maybeNode(target.get(key), identity, nothing)
         return null
@@ -80,9 +76,9 @@
         return change
     }
 
-    serialize(node: Node, target: any): Object {
-        const res: {[index: string]: any} = {}
-        target.forEach((value: any, key: any) => {
+    serialize(node: Node, target: ObservableMap<any>): Object {
+        const res: {[key: string]: any} = {}
+        target.forEach((value, key) => {
             res[key] = valueToSnapshot(value)
         })
         return res
@@ -106,7 +102,7 @@
         }
     }
 
-    applyPatchLocally(node: Node, target: any, subpath: string, patch: IJsonPatch): void {
+    applyPatchLocally(node: Node, target: ObservableMap<any>, subpath: string, patch: IJsonPatch): void {
         switch (patch.op) {
             case "add":
             case "replace":
@@ -118,10 +114,10 @@
         }
     }
 
-    @action applySnapshot(node: Node, target: any, snapshot: any): void {
+    @action applySnapshot(node: Node, target: ObservableMap<any>, snapshot: any): void {
         // Try to update snapshot smartly, by reusing instances under the same key as much as possible
         const currentKeys: { [key: string]: boolean } = {}
-        target.keys().forEach((key: any) => { currentKeys[key] = false })
+        target.keys().forEach(key => { currentKeys[key] = false })
         Object.keys(snapshot).forEach(key => {
             // if snapshot[key] is non-primitive, and this.get(key) has a Node, update it, instead of replace
             if (key in currentKeys && !isPrimitive(snapshot[key])) {
