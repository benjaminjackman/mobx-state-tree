--- conflicted
+++ resolved
@@ -195,8 +195,6 @@
 ]
 `;
 
-<<<<<<< HEAD
-=======
 exports[`can handle nested async actions when using decorate 1`] = `
 Array [
   Object {
@@ -283,7 +281,6 @@
 ]
 `;
 
->>>>>>> cc0211ff
 exports[`can handle throw from yielded promise works 1`] = `
 Array [
   Object {
