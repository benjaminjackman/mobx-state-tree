--- conflicted
+++ resolved
@@ -97,9 +97,6 @@
         }
     })
 
-<<<<<<< HEAD
-test.skip("next() omitted within middleware", t => {
-=======
 test("next() middleware queue ", t => {
     const m = TestModel.create()
     addMiddleware(m, nextNoAlter) // no alterations
@@ -151,7 +148,6 @@
 })
 
 test("abort() within nested async actions with string", async t => {
->>>>>>> 31613b6d
     const m = TestModel.create()
     try {
         const valueFromMiddleware: any = await m.asyncIncFailing(1) // contains 2 delays
